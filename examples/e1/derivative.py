--- conflicted
+++ resolved
@@ -146,10 +146,4 @@
     pp.plot(p,y,p,yc,p,xc)
     pp.legend(('Measured function', 'Computed function', 'Computed derivative'))
     pp.draw()
-    pp.show()
-<<<<<<< HEAD
-    
-=======
-
->>>>>>> b450d261
-    endpause()+    pp.show()